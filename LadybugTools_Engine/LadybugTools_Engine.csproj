<?xml version="1.0" encoding="utf-8"?>
<Project ToolsVersion="15.0" xmlns="http://schemas.microsoft.com/developer/msbuild/2003">
  <Import Project="$(MSBuildExtensionsPath)\$(MSBuildToolsVersion)\Microsoft.Common.props" Condition="Exists('$(MSBuildExtensionsPath)\$(MSBuildToolsVersion)\Microsoft.Common.props')" />
  <PropertyGroup>
    <Configuration Condition=" '$(Configuration)' == '' ">Debug</Configuration>
    <Platform Condition=" '$(Platform)' == '' ">AnyCPU</Platform>
    <ProjectGuid>{68AB279E-3E50-4EE3-9E9E-C5C100DF5C58}</ProjectGuid>
    <OutputType>Library</OutputType>
    <AppDesignerFolder>Properties</AppDesignerFolder>
    <RootNamespace>BH.Engine.LadybugTools</RootNamespace>
    <AssemblyName>LadybugTools_Engine</AssemblyName>
<<<<<<< HEAD
    <TargetFrameworkVersion>v4.6.2</TargetFrameworkVersion>
=======
    <TargetFrameworkVersion>v4.7.2</TargetFrameworkVersion>
>>>>>>> a825779d
    <FileAlignment>512</FileAlignment>
    <Deterministic>true</Deterministic>
    <NuGetPackageImportStamp>
    </NuGetPackageImportStamp>
    <TargetFrameworkProfile />
  </PropertyGroup>
  <PropertyGroup Condition=" '$(Configuration)|$(Platform)' == 'Debug|AnyCPU' ">
    <DebugSymbols>true</DebugSymbols>
    <DebugType>full</DebugType>
    <Optimize>false</Optimize>
    <OutputPath>..\Build\</OutputPath>
    <DefineConstants>DEBUG;TRACE</DefineConstants>
    <ErrorReport>prompt</ErrorReport>
    <WarningLevel>4</WarningLevel>
  </PropertyGroup>
  <PropertyGroup Condition=" '$(Configuration)|$(Platform)' == 'Release|AnyCPU' ">
    <DebugType>pdbonly</DebugType>
    <Optimize>true</Optimize>
    <OutputPath>..\Build\</OutputPath>
    <DefineConstants>TRACE</DefineConstants>
    <ErrorReport>prompt</ErrorReport>
    <WarningLevel>4</WarningLevel>
  </PropertyGroup>
  <ItemGroup>
    <Reference Include="Analytical_oM">
      <HintPath>C:\ProgramData\BHoM\Assemblies\Analytical_oM.dll</HintPath>
      <Private>False</Private>
    </Reference>
    <Reference Include="BHoM">
      <HintPath>C:\ProgramData\BHoM\Assemblies\BHoM.dll</HintPath>
      <Private>False</Private>
    </Reference>
    <Reference Include="BHoM_Engine">
      <HintPath>C:\ProgramData\BHoM\Assemblies\BHoM_Engine.dll</HintPath>
      <Private>False</Private>
    </Reference>
    <Reference Include="Data_oM">
      <SpecificVersion>False</SpecificVersion>
      <HintPath>C:\ProgramData\BHoM\Assemblies\Data_oM.dll</HintPath>
    </Reference>
    <Reference Include="Dimensional_oM">
      <HintPath>C:\ProgramData\BHoM\Assemblies\Dimensional_oM.dll</HintPath>
      <Private>False</Private>
    </Reference>
    <Reference Include="Environment_Engine">
      <HintPath>C:\ProgramData\BHoM\Assemblies\Environment_Engine.dll</HintPath>
      <Private>False</Private>
    </Reference>
    <Reference Include="Environment_oM">
      <HintPath>C:\ProgramData\BHoM\Assemblies\Environment_oM.dll</HintPath>
      <Private>False</Private>
    </Reference>
    <Reference Include="Geometry_Engine">
      <HintPath>C:\ProgramData\BHoM\Assemblies\Geometry_Engine.dll</HintPath>
      <Private>False</Private>
    </Reference>
    <Reference Include="Geometry_oM">
      <HintPath>C:\ProgramData\BHoM\Assemblies\Geometry_oM.dll</HintPath>
      <Private>False</Private>
    </Reference>
    <Reference Include="Python_Engine">
      <HintPath>C:\ProgramData\BHoM\Assemblies\Python_Engine.dll</HintPath>
    </Reference>
    <Reference Include="Reflection_Engine">
      <HintPath>C:\ProgramData\BHoM\Assemblies\Reflection_Engine.dll</HintPath>
      <Private>False</Private>
    </Reference>
    <Reference Include="Reflection_oM">
      <HintPath>C:\ProgramData\BHoM\Assemblies\Reflection_oM.dll</HintPath>
      <Private>False</Private>
    </Reference>
    <Reference Include="Rhinoceros_Engine">
      <HintPath>C:\ProgramData\BHoM\Assemblies\Rhinoceros_Engine.dll</HintPath>
      <Private>False</Private>
    </Reference>
    <Reference Include="RhinoCommon, Version=5.1.30000.16, Culture=neutral, PublicKeyToken=552281e97c755530, processorArchitecture=MSIL">
      <HintPath>..\packages\RhinoCommon.5.12.50810.13095\lib\net35\RhinoCommon.dll</HintPath>
    </Reference>
    <Reference Include="Serialiser_Engine">
      <HintPath>C:\ProgramData\BHoM\Assemblies\Serialiser_Engine.dll</HintPath>
    </Reference>
    <Reference Include="System" />
    <Reference Include="System.ComponentModel.DataAnnotations" />
    <Reference Include="System.Core" />
    <Reference Include="System.Xml.Linq" />
    <Reference Include="System.Data.DataSetExtensions" />
    <Reference Include="Microsoft.CSharp" />
    <Reference Include="System.Data" />
    <Reference Include="System.Net.Http" />
    <Reference Include="System.Xml" />
  </ItemGroup>
  <ItemGroup>
    <Compile Include="Compute\EPWtoCustomObject.cs" />
    <Compile Include="Compute\EPWtoCSV.cs" />
    <Compile Include="Convert\FromHoneybeeSurface.cs" />
    <Compile Include="InstallLadybugTools.cs" />
    <Compile Include="Properties\AssemblyInfo.cs" />
  </ItemGroup>
  <ItemGroup>
    <None Include="app.config" />
    <None Include="packages.config" />
  </ItemGroup>
  <ItemGroup>
    <ProjectReference Include="..\LadybugTools_oM\LadybugTools_oM.csproj">
      <Project>{3778EE3E-F314-4EB5-B99F-CF4A8C254E80}</Project>
      <Name>LadybugTools_oM</Name>
    </ProjectReference>
  </ItemGroup>
  <ItemGroup>
    <Folder Include="Query\" />
  </ItemGroup>
  <ItemGroup>
    <Content Include="Extensions\datacollection.py" />
    <Content Include="Extensions\epw.py" />
    <Content Include="Extensions\EPWtoCSV.py" />
    <Content Include="Extensions\EPWtoJSON.py" />
    <Content Include="Extensions\__init__.py" />
  </ItemGroup>
  <Import Project="$(MSBuildToolsPath)\Microsoft.CSharp.targets" />
  <Import Project="..\packages\RhinoCommon.5.12.50810.13095\build\net35\RhinoCommon.targets" Condition="Exists('..\packages\RhinoCommon.5.12.50810.13095\build\net35\RhinoCommon.targets')" />
  <Target Name="EnsureNuGetPackageBuildImports" BeforeTargets="PrepareForBuild">
    <PropertyGroup>
      <ErrorText>This project references NuGet package(s) that are missing on this computer. Use NuGet Package Restore to download them.  For more information, see http://go.microsoft.com/fwlink/?LinkID=322105. The missing file is {0}.</ErrorText>
    </PropertyGroup>
    <Error Condition="!Exists('..\packages\RhinoCommon.5.12.50810.13095\build\net35\RhinoCommon.targets')" Text="$([System.String]::Format('$(ErrorText)', '..\packages\RhinoCommon.5.12.50810.13095\build\net35\RhinoCommon.targets'))" />
  </Target>
  <PropertyGroup>
    <PostBuildEvent>xcopy "$(TargetDir)$(TargetFileName)"  "C:\ProgramData\BHoM\Assemblies" /Y

xcopy /E /Y  /I "$(ProjectDir)Extensions" "C:\ProgramData\BHoM\Extensions\LadybugTools"</PostBuildEvent>
  </PropertyGroup>
</Project><|MERGE_RESOLUTION|>--- conflicted
+++ resolved
@@ -9,11 +9,7 @@
     <AppDesignerFolder>Properties</AppDesignerFolder>
     <RootNamespace>BH.Engine.LadybugTools</RootNamespace>
     <AssemblyName>LadybugTools_Engine</AssemblyName>
-<<<<<<< HEAD
-    <TargetFrameworkVersion>v4.6.2</TargetFrameworkVersion>
-=======
     <TargetFrameworkVersion>v4.7.2</TargetFrameworkVersion>
->>>>>>> a825779d
     <FileAlignment>512</FileAlignment>
     <Deterministic>true</Deterministic>
     <NuGetPackageImportStamp>
