<<<<<<< HEAD
from pathlib import Path

import warnings
=======
>>>>>>> 5da2616c
import pandas as pd
from ladybug.epw import EPW
from ladybugtools_toolkit.ladybug_extension.datacollection.monthlycollection.to_hourly import (
    to_hourly,
)
from ladybugtools_toolkit.ladybug_extension.datacollection.to_series import to_series
from ladybugtools_toolkit.ladybug_extension.epw.clearness_index import (
    clearness_index as ci,
)
from ladybugtools_toolkit.ladybug_extension.epw.enthalpy import enthalpy as ent
from ladybugtools_toolkit.ladybug_extension.epw.equation_of_time import (
    equation_of_time as eot,
)
from ladybugtools_toolkit.ladybug_extension.epw.filename import filename
from ladybugtools_toolkit.ladybug_extension.epw.humidity_ratio import (
    humidity_ratio as hr,
)
from ladybugtools_toolkit.ladybug_extension.epw.solar_altitude import (
    solar_altitude as sa,
)
from ladybugtools_toolkit.ladybug_extension.epw.solar_altitude_radians import (
    solar_altitude_radians as sar,
)
from ladybugtools_toolkit.ladybug_extension.epw.solar_azimuth import (
    solar_azimuth as saz,
)
from ladybugtools_toolkit.ladybug_extension.epw.solar_azimuth_radians import (
    solar_azimuth_radians as sazr,
)
from ladybugtools_toolkit.ladybug_extension.epw.solar_declination import (
    solar_declination as sd,
)
from ladybugtools_toolkit.ladybug_extension.epw.solar_time_datetime import (
    solar_time_datetime as stda,
)
from ladybugtools_toolkit.ladybug_extension.epw.solar_time_hour import (
    solar_time_hour as sth,
)
from ladybugtools_toolkit.ladybug_extension.epw.sun_position_collection import (
    sun_position_collection,
)
from ladybugtools_toolkit.ladybug_extension.epw.wet_bulb_temperature import (
    wet_bulb_temperature as wbt,
)


def to_dataframe(
    epw: EPW,
) -> pd.DataFrame:
    """Create a Pandas DataFrame from an EPW object, including additional calculated properties.

    Args:
        epw (EPW):
            An EPW object.

    Returns:
        pd.DataFrame:
            A Pandas DataFrame with the EPW data and additional calculated properties.
    """

    all_series = []
    for prop in dir(epw):
        try:
            all_series.append(to_series(getattr(epw, prop)))
        except (AttributeError, TypeError, ZeroDivisionError, ValueError) as exc:
            pass #warnings.warn(str(exc))

    try:  
        for k, v in epw.monthly_ground_temperature.items():
            hourly_collection = to_hourly(v)
            hourly_series = to_series(hourly_collection)
            hourly_series.name = f"{hourly_series.name} at {k}m"
            all_series.append(hourly_series)
    except AttributeError as exc:
        warnings.warn(str(exc))

    # Calculate additional solar properties
    sun_position = sun_position_collection(epw)
    equation_of_time = eot(epw)
    solar_time_hour = sth(epw, equation_of_time)
    solar_altitude = sa(epw, sun_position)
    solar_altitude_in_radians = sar(epw, sun_position)
    solar_declination = sd(epw)
    solar_time_datetime = stda(epw, solar_time_hour)
    solar_azimuth = saz(epw, sun_position)
    solar_azimuth_in_radians = sazr(epw, sun_position)
    clearness_index = ci(epw, sun_position)

    # Calculate additional psychrometric properties
    humidity_ratio = hr(epw)
    enthalpy = ent(epw, humidity_ratio)
    wet_bulb_temperature = wbt(epw)

    # Add properties to DataFrame
    for collection in [
        equation_of_time,
        solar_time_hour,
        solar_altitude,
        solar_declination,
        solar_time_datetime,
        solar_azimuth,
        solar_azimuth_in_radians,
        solar_altitude,
        solar_altitude_in_radians,
        humidity_ratio,
        enthalpy,
        wet_bulb_temperature,
        clearness_index,
    ]:
        all_series.append(to_series(collection))

    # Compile all the data into a dataframe
    df = pd.concat(
        {filename(epw): pd.concat(all_series, axis=1).sort_index(axis=1)},
        names=["", ""],
        axis=1,
    )
    return df<|MERGE_RESOLUTION|>--- conflicted
+++ resolved
@@ -1,9 +1,6 @@
-<<<<<<< HEAD
 from pathlib import Path
 
 import warnings
-=======
->>>>>>> 5da2616c
 import pandas as pd
 from ladybug.epw import EPW
 from ladybugtools_toolkit.ladybug_extension.datacollection.monthlycollection.to_hourly import (
