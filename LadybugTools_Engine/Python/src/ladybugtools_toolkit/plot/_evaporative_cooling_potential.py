"""Method for plotting evaporative cooling potential."""

from pathlib import Path

import matplotlib.pyplot as plt
import pandas as pd
from ladybug.epw import EPW

<<<<<<< HEAD
=======
from python_toolkit.plot.heatmap import heatmap
>>>>>>> 9dffb413
from ..ladybug_extension.datacollection import collection_to_series
from ._heatmap import heatmap


def evaporative_cooling_potential(
    dbt: pd.Series, dpt: pd.Series, ax: plt.Axes = None, agg_year: bool = False, agg: str = "mean", **kwargs
) -> plt.Axes:
    """Plot evaporative cooling potential (DBT - DPT).

    Args:
        dbt (pd.Series):
            A pandas Series containing Dry Bulb Temperature data.
        dpt (pd.Series):
            A pandas Series containing Dew Point Temperature data.
        ax (plt.Axes, optional):
            The matplotlib axes to plot the figure on. Defaults to None.
        **kwargs:
            Additional keyword arguments to pass to the heatmap function.

    Returns:
        plt.Axes: The matplotlib axes.
    """

    if len(dbt) != len(dpt):
        raise ValueError("The length of the two series must be the same.")

    if any(dbt.index != dpt.index):
        raise ValueError("The indices of the two series must be the same.")

    if ax is None:
        ax = plt.gca()

    ecp = (dbt - dpt).clip(lower=0).rename("Evaporative Cooling Potential (C)")

    if agg_year:
        # check for presence of Feb 29 in ecp index
        if len(ecp[(ecp.index.month == 2) & (ecp.index.day == 29)]) != 0:
            idx = pd.date_range(start="2016-01-01", periods=8784, freq="h")
        else:
            idx = pd.date_range(start="2017-01-01", periods=8760, freq="h")

        ecp = ecp.groupby([ecp.index.month, ecp.index.day, ecp.index.hour]).agg(agg)
        ecp.index = idx

    if "cmap" not in kwargs:
        kwargs["cmap"] = "GnBu"

    heatmap(series=ecp, ax=ax, **kwargs)
    ax.text(
        1,
        1,
        "*values shown indicate cooling effect from saturating air with moisture (DBT - DPT)",
        transform=ax.transAxes,
        ha="right",
        va="top",
        fontsize="small",
    )

    return ax


def evaporative_cooling_potential_epw(epw: EPW, ax: plt.Axes = None, **kwargs) -> plt.Axes:
    """Plot evaporative cooling potential (DBT - DPT).

    Args:
        epw (EPW):
            An EPW object.
        ax (plt.Axes, optional):
            The matplotlib axes to plot the figure on. Defaults to None.
        **kwargs:
            Additional keyword arguments to pass to the heatmap function.

    Returns:
        plt.Axes: The matplotlib axes.
    """

    if ax is None:
        ax = plt.gca()

    evaporative_cooling_potential(
        dbt=collection_to_series(epw.dry_bulb_temperature), dpt=collection_to_series(epw.dew_point_temperature), ax=ax, **kwargs
    )

    ax.set_title(Path(epw.file_path).name)

    return ax<|MERGE_RESOLUTION|>--- conflicted
+++ resolved
@@ -6,12 +6,9 @@
 import pandas as pd
 from ladybug.epw import EPW
 
-<<<<<<< HEAD
-=======
 from python_toolkit.plot.heatmap import heatmap
->>>>>>> 9dffb413
+
 from ..ladybug_extension.datacollection import collection_to_series
-from ._heatmap import heatmap
 
 
 def evaporative_cooling_potential(
