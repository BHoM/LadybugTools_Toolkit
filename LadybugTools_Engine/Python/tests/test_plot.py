--- conflicted
+++ resolved
@@ -4,14 +4,14 @@
 import pytest
 from ladybug.analysisperiod import AnalysisPeriod
 from ladybug_comfort.collection.utci import UTCI
-<<<<<<< HEAD
 from ladybugtools_toolkit.ladybug_extension.datacollection import \
     collection_to_series
+from python_toolkit.plot.diurnal import diurnal, stacked_diurnals
+from python_toolkit.plot.heatmap import heatmap
+from ladybugtools_toolkit.plot._sunpath import sunpath
 from ladybugtools_toolkit.plot._degree_days import (cooling_degree_days,
                                                     degree_days,
                                                     heating_degree_days)
-from ladybugtools_toolkit.plot._diurnal import diurnal, stacked_diurnals
-from ladybugtools_toolkit.plot._heatmap import heatmap
 from ladybugtools_toolkit.plot._psychrometric import psychrometric
 from ladybugtools_toolkit.plot._radiant_cooling_potential import \
     radiant_cooling_potential
@@ -29,41 +29,9 @@
 from ladybugtools_toolkit.plot.utilities import (contrasting_color,
                                                  create_triangulation,
                                                  lighten_color,
-                                                 relative_luminance)
+                                                 relative_luminance,
+                                                 colormap_sequential)
 from matplotlib.figure import Figure
-=======
-from ladybugtools_toolkit.ladybug_extension.datacollection import collection_to_series
-from python_toolkit.plot.diurnal import diurnal, stacked_diurnals
-from python_toolkit.plot.heatmap import heatmap
-from ladybugtools_toolkit.plot._sunpath import sunpath
-from ladybugtools_toolkit.plot._degree_days import (
-    cooling_degree_days,
-    heating_degree_days,
-    degree_days,
-)
-from ladybugtools_toolkit.plot._psychrometric import psychrometric
-from ladybugtools_toolkit.plot._utci import (
-    utci_comfort_band_comparison,
-    utci_comparison_diurnal_day,
-    utci_day_comfort_metrics,
-    utci_heatmap_difference,
-    utci_heatmap_histogram,
-    utci_histogram,
-    utci_journey,
-    utci_pie,
-)
-from python_toolkit.plot.spatial_heatmap import spatial_heatmap
-from ladybugtools_toolkit.plot.utilities import (
-    contrasting_color,
-    create_triangulation,
-    lighten_color,
-    relative_luminance,
-    colormap_sequential
-)
-from ladybugtools_toolkit.plot._radiant_cooling_potential import (
-    radiant_cooling_potential,
-)
->>>>>>> 9dffb413
 
 from . import EPW_OBJ
 
